use std::io::sink;

use swc_common::{
    errors::{EmitterWriter, Handler, HANDLER},
    sync::Lrc,
    FileName, SourceMap, GLOBALS,
};
use swc_ecma_ast::{self as ast, EsVersion, Expr};
use swc_ecma_parser::{
    lexer::Lexer,
    token::{Token, Word},
    Parser, StringInput, Syntax, TsConfig,
};

use crate::state::{ManifoldStates, StateVariable};

#[derive(Debug, Clone, Copy, PartialEq, Eq)]
pub enum ExpressionTokenKind {
    Keyword,
    Identifier,
    Number,
    String,
    Operator,
}

#[derive(Debug, Clone, Copy, PartialEq, Eq)]
pub struct ExpressionToken {
    pub start: usize,
    pub end: usize,
    pub kind: ExpressionTokenKind,
}

#[derive(Debug, Clone)]
pub struct ValidationContext<'a> {
    pub state_name: Option<&'a str>,
    pub states: &'a ManifoldStates,
    pub locals: &'a [StateVariable],
}

pub fn parse_expression(expr: &str) -> Result<(), String> {
    parse_expression_ast(expr).map(|_| ())
}

pub fn parse_expression_ast(expr: &str) -> Result<Box<Expr>, String> {
    let trimmed = expr.trim();
    if trimmed.is_empty() {
        return Err("Empty expression. Provide a valid Manifold expression such as a variable, property access, or simple operation.".into());
    }

    let cm: Lrc<SourceMap> = Default::default();
    let handler = Handler::with_emitter(
        false,
        false,
        Box::new(EmitterWriter::new(Box::new(sink()), None, false, false)),
    );

    GLOBALS.set(&Default::default(), || {
        HANDLER.set(&handler, || {
            let fm = cm.new_source_file(FileName::Anon, trimmed.to_string());
            let lexer = Lexer::new(
                Syntax::Typescript(TsConfig {
                    tsx: false,
                    dts: false,
                    ..Default::default()
                }),
                EsVersion::Es2022,
                StringInput::from(&*fm),
                None,
            );
            let mut parser = Parser::new_from(lexer);
            match parser.parse_expr() {
                Ok(ast) => {
                    let errors = parser.take_errors();
                    if !errors.is_empty() {
                        // Provide specific error messages based on common syntax errors
                        return Err(analyze_syntax_errors(&errors, trimmed));
                    }
                    Ok(ast)
                }
                Err(err) => {
                    // Analyze the error to provide better feedback
                    Err(analyze_parse_error(&err, trimmed))
                }
            }
        })
    })
}

<<<<<<< HEAD
#[cfg(test)]
=======
#[cfg_attr(not(test), allow(dead_code))]
>>>>>>> aab5c290
pub fn validate_expression(
    expr: &str,
    allow_assignments: bool,
    allow_inline_functions: bool,
) -> Result<(), String> {
    validate_expression_with_context(expr, allow_assignments, allow_inline_functions, None)
}

pub fn validate_expression_with_context(
    expr: &str,
    allow_assignments: bool,
    allow_inline_functions: bool,
    context: Option<&ValidationContext>,
) -> Result<(), String> {
    let ast = parse_expression_ast(expr)?;
    let restrictions = Restrictions {
        allow_assignments,
        allow_inline_functions,
    };

    // First check structural validation (existing rules)
    check_expr(&ast, &restrictions)?;

    // Then check variable references if context is provided
    if let Some(ctx) = context {
        check_variable_references(&ast, ctx)?;
    }

    Ok(())
}

fn analyze_syntax_errors(errors: &[swc_ecma_parser::error::Error], expr: &str) -> String {
    // Analyze common syntax errors and provide helpful feedback
    for error in errors {
        let error_msg = format!("{error:?}");

        if error_msg.contains("UnterminatedStr") {
            return "Syntax error: Unterminated string literal. Make sure to close your quotes."
                .into();
        }

        if error_msg.contains("Expected") || error_msg.contains("expected") {
            if error_msg.contains("';'") {
                return "Syntax error: Unexpected semicolon. Manifold expressions should not end with semicolons.".into();
            }
            if error_msg.contains("')'") {
                return "Syntax error: Missing closing parenthesis ')'.".into();
            }
            if error_msg.contains("']'") {
                return "Syntax error: Missing closing bracket ']'.".into();
            }
            if error_msg.contains("'}'") {
                return "Syntax error: Missing closing brace '}'.".into();
            }
        }

        if error_msg.contains("Unexpected") {
            if expr.contains("=")
                && !expr.contains("==")
                && !expr.contains("===")
                && !expr.contains("!=")
                && !expr.contains("!==")
                && !expr.contains(">=")
                && !expr.contains("<=")
            {
                return "Syntax error: Assignment operators are only allowed in event handlers like :onclick.".into();
            }
            return "Syntax error: Unexpected token. Check your expression syntax.".into();
        }
    }

    "Invalid expression syntax. Check for common issues like unmatched brackets, unterminated strings, or unsupported syntax.".into()
}

fn analyze_parse_error(error: &swc_ecma_parser::error::Error, expr: &str) -> String {
    let error_msg = format!("{error:?}");

    // Check for common patterns in the expression that might help identify the issue
    if expr.contains("'") && (expr.matches("'").count() % 2 != 0) {
        return "Syntax error: Unterminated string literal with single quotes. Make sure to close your quotes.".into();
    }

    if expr.contains("\"") && (expr.matches("\"").count() % 2 != 0) {
        return "Syntax error: Unterminated string literal with double quotes. Make sure to close your quotes.".into();
    }

    if expr.contains("(") && expr.matches("(").count() != expr.matches(")").count() {
        return "Syntax error: Unmatched parentheses. Check that every '(' has a corresponding ')'.".into();
    }

    if expr.contains("[") && expr.matches("[").count() != expr.matches("]").count() {
        return "Syntax error: Unmatched brackets. Check that every '[' has a corresponding ']'."
            .into();
    }

    if expr.contains("{") && expr.matches("{").count() != expr.matches("}").count() {
        return "Syntax error: Unmatched braces. Check that every '{' has a corresponding '}'."
            .into();
    }

    if error_msg.contains("Expected") {
        return "Syntax error: Invalid expression structure. Manifold expressions should be valid JavaScript expressions.".into();
    }

    "Invalid expression syntax. Manifold expressions support literals, variables, property access, arithmetic/logical operations, ternary operators, function calls, and array/object literals.".into()
}

pub fn tokenize_expression(expr: &str) -> Vec<ExpressionToken> {
    let trimmed = expr.trim();
    if trimmed.is_empty() {
        return Vec::new();
    }

    let cm: Lrc<SourceMap> = Default::default();
    let handler = Handler::with_emitter(
        false,
        false,
        Box::new(EmitterWriter::new(Box::new(sink()), None, false, false)),
    );

    GLOBALS.set(&Default::default(), || {
        HANDLER.set(&handler, || {
            let fm = cm.new_source_file(FileName::Anon, trimmed.to_string());
            let lexer = Lexer::new(
                Syntax::Typescript(TsConfig {
                    tsx: false,
                    dts: false,
                    ..Default::default()
                }),
                EsVersion::Es2022,
                StringInput::from(&*fm),
                None,
            );

            let mut tokens = Vec::new();
            for token_and_span in lexer {
                if let Some(kind) = classify_token(&token_and_span.token) {
                    let start = token_and_span.span.lo.0.saturating_sub(1) as usize;
                    let end = token_and_span.span.hi.0.saturating_sub(1) as usize;
                    if end > start {
                        tokens.push(ExpressionToken { start, end, kind });
                    }
                }
            }

            tokens
        })
    })
}

fn classify_token(token: &Token) -> Option<ExpressionTokenKind> {
    use ExpressionTokenKind as Kind;

    match token {
        Token::Word(word) => Some(match word {
            Word::Keyword(_) | Word::Null | Word::True | Word::False => Kind::Keyword,
            Word::Ident(_) => Kind::Identifier,
        }),
        Token::Str { .. } | Token::Template { .. } => Some(Kind::String),
        Token::Regex(_, _) => Some(Kind::String),
        Token::Num { .. } | Token::BigInt { .. } => Some(Kind::Number),
        Token::BinOp(_) | Token::AssignOp(_) => Some(Kind::Operator),
        Token::Arrow
        | Token::Hash
        | Token::At
        | Token::Dot
        | Token::DotDotDot
        | Token::Bang
        | Token::LParen
        | Token::RParen
        | Token::LBracket
        | Token::RBracket
        | Token::LBrace
        | Token::RBrace
        | Token::Semi
        | Token::Comma
        | Token::Colon
        | Token::DollarLBrace
        | Token::QuestionMark
        | Token::PlusPlus
        | Token::MinusMinus
        | Token::Tilde
        | Token::BackQuote
        | Token::JSXTagStart
        | Token::JSXTagEnd
        | Token::Shebang(_) => Some(Kind::Operator),
        Token::JSXName { .. } => Some(Kind::Identifier),
        Token::JSXText { .. } => Some(Kind::String),
        Token::Error(_) => None,
    }
}

struct Restrictions {
    allow_assignments: bool,
    allow_inline_functions: bool,
}

fn check_expr(expr: &Expr, restrictions: &Restrictions) -> Result<(), String> {
    use ast::Expr::*;

    match expr {
        Assign(assign) => {
            if !restrictions.allow_assignments {
                return Err("Assignment expressions (=) are only allowed in event handlers like :onclick. For complex logic, define functions in your Manifold state and call them instead.".into());
            }
            check_expr(&assign.right, restrictions)
        }
        Update(update) => {
            if !restrictions.allow_assignments {
                return Err("Increment/decrement operators (++, --) are only allowed in event handlers like :onclick. For complex logic, define functions in your Manifold state and call them instead.".into());
            }
            check_expr(&update.arg, restrictions)
        }
        Arrow(arrow) => {
            if !restrictions.allow_inline_functions {
                return Err(
                    "Arrow functions are only supported in event handlers. For complex logic, define functions in your Manifold state and call them instead.".into(),
                );
            }
            match &*arrow.body {
                ast::BlockStmtOrExpr::BlockStmt(block) => {
                    for stmt in &block.stmts {
                        check_stmt(stmt, restrictions)?;
                    }
                }
                ast::BlockStmtOrExpr::Expr(body_expr) => {
                    check_expr(body_expr, restrictions)?;
                }
            }
            Ok(())
        }
        Fn(fn_expr) => {
            if !restrictions.allow_inline_functions {
                return Err(
                    "Function expressions are only supported in event handlers. For complex logic, define functions in your Manifold state and call them instead.".into(),
                );
            }
            if let Some(body) = &fn_expr.function.body {
                for stmt in &body.stmts {
                    check_stmt(stmt, restrictions)?;
                }
            }
            Ok(())
        }
        Array(array) => {
            for expr_or_spread in array.elems.iter().flatten() {
                if expr_or_spread.spread.is_some() {
                    return Err("The spread operator (...) is not supported in Manifold expressions. Define array composition logic in your Manifold state functions instead.".into());
                }
                check_expr(&expr_or_spread.expr, restrictions)?;
            }
            Ok(())
        }
        Object(object) => {
            for prop in &object.props {
                check_prop_or_spread(prop, restrictions)?;
            }
            Ok(())
        }
        Call(call) => {
            if let ast::Callee::Expr(expr) = &call.callee {
                check_expr(expr, restrictions)?;
            }
            for arg in &call.args {
                check_expr(&arg.expr, restrictions)?;
            }
            Ok(())
        }
        New(new_expr) => {
            check_expr(&new_expr.callee, restrictions)?;
            if let Some(args) = &new_expr.args {
                for arg in args {
                    check_expr(&arg.expr, restrictions)?;
                }
            }
            Ok(())
        }
        Unary(unary) => {
            use swc_ecma_ast::UnaryOp;
            match unary.op {
                // Explicitly disallow unsupported unary operators
                UnaryOp::Plus => {
                    return Err("The unary '+' operator is not supported in Manifold expressions. Use explicit values or state variables instead.".into());
                }
                UnaryOp::Tilde => {
                    return Err(
                        "Bitwise operators (like '~') are not supported in Manifold expressions."
                            .into(),
                    );
                }
                UnaryOp::TypeOf => {
                    return Err("The 'typeof' operator is not supported in Manifold expressions. Handle type checking in your Manifold state functions instead.".into());
                }
                UnaryOp::Delete => {
                    return Err("The 'delete' operator is not supported in Manifold expressions. Handle object modifications in your Manifold state functions instead.".into());
                }
                UnaryOp::Void => {
                    return Err(
                        "The 'void' operator is not supported in Manifold expressions.".into(),
                    );
                }
                _ => {}
            }
            check_expr(&unary.arg, restrictions)
        }
        Bin(bin) => {
            use swc_ecma_ast::BinaryOp;
            match bin.op {
                // Disallow operators outside Manifold's supported set
                BinaryOp::EqEq | BinaryOp::NotEq => {
                    return Err(
                        "Use strict equality operators (===, !==) in Manifold expressions.".into(),
                    );
                }
                BinaryOp::BitXor | BinaryOp::BitAnd | BinaryOp::BitOr => {
                    return Err(
                        "Bitwise operators (&, |, ^) are not supported in Manifold expressions."
                            .into(),
                    );
                }
                BinaryOp::LShift | BinaryOp::RShift | BinaryOp::ZeroFillRShift => {
                    return Err("Bitwise shift operators (<<, >>, >>>) are not supported in Manifold expressions.".into());
                }
                BinaryOp::Exp => {
                    return Err("The exponentiation operator (**) is not supported in Manifold expressions.".into());
                }
                BinaryOp::InstanceOf => {
                    return Err("The 'instanceof' operator is not supported in Manifold expressions. Handle type checking in your Manifold state functions instead.".into());
                }
                BinaryOp::In => {
                    return Err("The 'in' operator is not supported in Manifold expressions. Use property access with optional chaining (obj?.prop) or define checking logic in your Manifold state instead.".into());
                }
                _ => {}
            }
            check_expr(&bin.left, restrictions)?;
            check_expr(&bin.right, restrictions)
        }
        Cond(cond) => {
            check_expr(&cond.test, restrictions)?;
            check_expr(&cond.cons, restrictions)?;
            check_expr(&cond.alt, restrictions)
        }
        Seq(seq) => {
            for expr in &seq.exprs {
                check_expr(expr, restrictions)?;
            }
            Ok(())
        }
        Paren(paren) => check_expr(&paren.expr, restrictions),
        Tpl(tpl) => {
            if !tpl.exprs.is_empty() {
                return Err("Template literals with interpolation (`hello ${name}`) are not supported in Manifold expressions. Use string concatenation like 'Hello ' + name instead.".into());
            }
            Ok(())
        }
        TaggedTpl(_) => Err("Tagged template literals are not supported in Manifold expressions. Use string concatenation or define a function in your Manifold state instead.".into()),
        Member(member) => {
            check_expr(&member.obj, restrictions)?;
            if let ast::MemberProp::Computed(comp) = &member.prop {
                check_expr(&comp.expr, restrictions)?;
            }
            // Check for global access patterns
            if let Some(global_error) = check_for_global_access(member) {
                return Err(global_error);
            }
            Ok(())
        }
        OptChain(opt) => check_opt_chain(opt, restrictions),
        Await(await_expr) => check_expr(&await_expr.arg, restrictions),
        Yield(yield_expr) => {
            if let Some(arg) = &yield_expr.arg {
                check_expr(arg, restrictions)?;
            }
            Ok(())
        }
        TsAs(ts) => check_expr(&ts.expr, restrictions),
        TsConstAssertion(ts) => check_expr(&ts.expr, restrictions),
        TsNonNull(ts) => check_expr(&ts.expr, restrictions),
        TsTypeAssertion(ts) => check_expr(&ts.expr, restrictions),
        TsInstantiation(ts) => check_expr(&ts.expr, restrictions),
        TsSatisfies(ts) => check_expr(&ts.expr, restrictions),
        // Check for unsupported JavaScript features
        PrivateName(_) => Err(
            "Private properties (#property) are not supported in Manifold expressions.".into(),
        ),
        Class(_) => Err("Class expressions are not supported in Manifold expressions. Define classes in your Manifold state instead.".into()),
        MetaProp(meta) => Err(format!(
            "Meta properties ({}) are not supported in Manifold expressions.",
            if meta.kind == ast::MetaPropKind::NewTarget {
                "new.target"
            } else {
                "import.meta"
            }
        )),
        SuperProp(_) => Err("The 'super' keyword is not supported in Manifold expressions.".into()),
        This(_) => Err("The 'this' keyword is not supported in Manifold expressions. Use variables from your Manifold state instead.".into()),
        Ident(ident) => {
            // Check for global identifiers
            if let Some(global_error) = check_for_global_identifier(ident) {
                return Err(global_error);
            }
            Ok(())
        }
        _ => Ok(()),
    }
}

fn check_stmt(stmt: &ast::Stmt, restrictions: &Restrictions) -> Result<(), String> {
    match stmt {
        ast::Stmt::Expr(expr_stmt) => check_expr(&expr_stmt.expr, restrictions),
        ast::Stmt::Return(ret) => {
            if let Some(arg) = &ret.arg {
                check_expr(arg, restrictions)?;
            }
            Ok(())
        }
        ast::Stmt::If(_) => Err("If statements are not supported in Manifold expressions. Use ternary operators (condition ? value1 : value2) instead, or define logic in your Manifold state.".into()),
        ast::Stmt::Block(block) => {
            for stmt in &block.stmts {
                check_stmt(stmt, restrictions)?;
            }
            Ok(())
        }
        ast::Stmt::While(_) => Err("While loops are not supported in Manifold expressions. Define loop logic in your Manifold state functions instead.".into()),
        ast::Stmt::DoWhile(_) => Err("Do-while loops are not supported in Manifold expressions. Define loop logic in your Manifold state functions instead.".into()),
        ast::Stmt::For(_) => Err("For loops are not supported in Manifold expressions. Use the :each directive for iteration, or define loop logic in your Manifold state functions.".into()),
        ast::Stmt::ForOf(_) => Err("For-of loops are not supported in Manifold expressions. Use the :each directive for iteration, or define loop logic in your Manifold state functions.".into()),
        ast::Stmt::ForIn(_) => Err("For-in loops are not supported in Manifold expressions. Use the :each directive for iteration, or define loop logic in your Manifold state functions.".into()),
        ast::Stmt::Switch(_) => Err("Switch statements are not supported in Manifold expressions. Use ternary operators or define the logic in your Manifold state functions instead.".into()),
        ast::Stmt::Try(_) => Err("Try-catch statements are not supported in Manifold expressions. Handle errors in your Manifold state functions instead.".into()),
        ast::Stmt::Throw(_) => Err("Throw statements are not supported in Manifold expressions. Handle errors in your Manifold state functions instead.".into()),
        ast::Stmt::Decl(_) => Err("Declarations are not supported in Manifold expressions. Define functions and variables in your Manifold state instead.".into()),
        _ => Ok(()),
    }
}

fn check_block_stmt_or_stmts(
    block: &ast::BlockStmt,
    restrictions: &Restrictions,
) -> Result<(), String> {
    for stmt in &block.stmts {
        check_stmt(stmt, restrictions)?;
    }
    Ok(())
}

fn check_prop_or_spread(
    prop: &ast::PropOrSpread,
    restrictions: &Restrictions,
) -> Result<(), String> {
    match prop {
        ast::PropOrSpread::Prop(prop) => match &**prop {
            ast::Prop::KeyValue(kv) => check_expr(&kv.value, restrictions),
            ast::Prop::Method(method) => {
                if !restrictions.allow_inline_functions {
                    return Err(
                        "Object methods are only supported in event handlers. For complex logic, define functions in your Manifold state and call them instead.".into(),
                    );
                }
                if let Some(body) = &method.function.body {
                    for stmt in &body.stmts {
                        check_stmt(stmt, restrictions)?;
                    }
                }
                Ok(())
            }
            ast::Prop::Getter(getter) => {
                if !restrictions.allow_inline_functions {
                    return Err(
                        "Object getters are only supported in event handlers. For complex logic, define functions in your Manifold state and call them instead.".into(),
                    );
                }
                if let Some(body) = &getter.body {
                    check_block_stmt_or_stmts(body, restrictions)?;
                }
                Ok(())
            }
            ast::Prop::Setter(setter) => {
                if !restrictions.allow_inline_functions {
                    return Err(
                        "Object setters are only supported in event handlers. For complex logic, define functions in your Manifold state and call them instead.".into(),
                    );
                }
                if let Some(body) = &setter.body {
                    check_block_stmt_or_stmts(body, restrictions)?;
                }
                Ok(())
            }
            ast::Prop::Assign(assign) => check_expr(&assign.value, restrictions),
            ast::Prop::Shorthand(_) => Ok(()),
        },
        ast::PropOrSpread::Spread(_) => Err("The spread operator (...) is not supported in Manifold expressions. Define object composition logic in your Manifold state functions instead.".into()),
    }
}

fn check_variable_references(expr: &Expr, context: &ValidationContext) -> Result<(), String> {
    visit_expr_for_identifiers(expr, context)
}

fn visit_expr_for_identifiers(expr: &Expr, context: &ValidationContext) -> Result<(), String> {
    use ast::Expr::*;

    match expr {
        Ident(ident) => {
            validate_identifier_reference(ident, context)?;
            Ok(())
        }
        Member(member) => {
            visit_expr_for_identifiers(&member.obj, context)?;
            if let ast::MemberProp::Computed(comp) = &member.prop {
                visit_expr_for_identifiers(&comp.expr, context)?;
            }
            Ok(())
        }
        Call(call) => {
            if let ast::Callee::Expr(expr) = &call.callee {
                visit_expr_for_identifiers(expr, context)?;
            }
            for arg in &call.args {
                visit_expr_for_identifiers(&arg.expr, context)?;
            }
            Ok(())
        }
        Bin(bin) => {
            visit_expr_for_identifiers(&bin.left, context)?;
            visit_expr_for_identifiers(&bin.right, context)?;
            Ok(())
        }
        Unary(unary) => {
            visit_expr_for_identifiers(&unary.arg, context)?;
            Ok(())
        }
        Assign(assign) => {
            // For assignments, we only check the right side for variable references
            // The left side is the target being assigned to
            visit_expr_for_identifiers(&assign.right, context)?;
            Ok(())
        }
        Update(update) => {
            visit_expr_for_identifiers(&update.arg, context)?;
            Ok(())
        }
        Cond(cond) => {
            visit_expr_for_identifiers(&cond.test, context)?;
            visit_expr_for_identifiers(&cond.cons, context)?;
            visit_expr_for_identifiers(&cond.alt, context)?;
            Ok(())
        }
        Array(array) => {
            for expr_or_spread in array.elems.iter().flatten() {
                visit_expr_for_identifiers(&expr_or_spread.expr, context)?;
            }
            Ok(())
        }
        Object(object) => {
            for prop in &object.props {
                visit_prop_for_identifiers(prop, context)?;
            }
            Ok(())
        }
        Paren(paren) => visit_expr_for_identifiers(&paren.expr, context),
        Seq(seq) => {
            for expr in &seq.exprs {
                visit_expr_for_identifiers(expr, context)?;
            }
            Ok(())
        }
        OptChain(opt) => visit_opt_chain_for_identifiers(opt, context),
        // Literals and other expressions that don't contain identifiers
        Lit(_) | This(_) | Arrow(_) | Fn(_) | Class(_) | Tpl(_) | TaggedTpl(_) | Yield(_)
        | Await(_) | New(_) | MetaProp(_) | SuperProp(_) | PrivateName(_) | TsAs(_)
        | TsConstAssertion(_) | TsNonNull(_) | TsTypeAssertion(_) | TsInstantiation(_)
        | TsSatisfies(_) | Invalid(_) | JSXMember(_) | JSXNamespacedName(_) | JSXEmpty(_)
        | JSXElement(_) | JSXFragment(_) => Ok(()),
    }
}

fn visit_prop_for_identifiers(
    prop: &ast::PropOrSpread,
    context: &ValidationContext,
) -> Result<(), String> {
    match prop {
        ast::PropOrSpread::Prop(prop) => match &**prop {
            ast::Prop::KeyValue(kv) => visit_expr_for_identifiers(&kv.value, context),
            ast::Prop::Shorthand(ident) => validate_identifier_reference(ident, context),
            ast::Prop::Method(method) => {
                if let Some(body) = &method.function.body {
                    for stmt in &body.stmts {
                        visit_stmt_for_identifiers(stmt, context)?;
                    }
                }
                Ok(())
            }
            ast::Prop::Getter(getter) => {
                if let Some(body) = &getter.body {
                    for stmt in &body.stmts {
                        visit_stmt_for_identifiers(stmt, context)?;
                    }
                }
                Ok(())
            }
            ast::Prop::Setter(setter) => {
                if let Some(body) = &setter.body {
                    for stmt in &body.stmts {
                        visit_stmt_for_identifiers(stmt, context)?;
                    }
                }
                Ok(())
            }
            ast::Prop::Assign(assign) => visit_expr_for_identifiers(&assign.value, context),
        },
        ast::PropOrSpread::Spread(spread) => visit_expr_for_identifiers(&spread.expr, context),
    }
}

fn visit_stmt_for_identifiers(stmt: &ast::Stmt, context: &ValidationContext) -> Result<(), String> {
    match stmt {
        ast::Stmt::Expr(expr_stmt) => visit_expr_for_identifiers(&expr_stmt.expr, context),
        ast::Stmt::Return(ret) => {
            if let Some(arg) = &ret.arg {
                visit_expr_for_identifiers(arg, context)?;
            }
            Ok(())
        }
        ast::Stmt::Block(block) => {
            for stmt in &block.stmts {
                visit_stmt_for_identifiers(stmt, context)?;
            }
            Ok(())
        }
        _ => Ok(()),
    }
}

fn visit_opt_chain_for_identifiers(
    opt: &ast::OptChainExpr,
    context: &ValidationContext,
) -> Result<(), String> {
    use ast::OptChainBase;

    match &*opt.base {
        OptChainBase::Member(member) => {
            visit_expr_for_identifiers(&member.obj, context)?;
            if let ast::MemberProp::Computed(comp) = &member.prop {
                visit_expr_for_identifiers(&comp.expr, context)?;
            }
            Ok(())
        }
        OptChainBase::Call(call) => {
            visit_expr_for_identifiers(&call.callee, context)?;
            for arg in &call.args {
                visit_expr_for_identifiers(&arg.expr, context)?;
            }
            Ok(())
        }
    }
}

fn validate_identifier_reference(
    ident: &ast::Ident,
    context: &ValidationContext,
) -> Result<(), String> {
    let name = ident.sym.as_str();

    // Skip validation for known globals that we already handle elsewhere
    if is_known_global(name) {
        return Ok(());
    }

    // Check if it's in local variables (from :each bindings)
    if context.locals.iter().any(|var| var.name == name) {
        return Ok(());
    }

    // Check if it's in the current state
    if let Some(state_name) = context.state_name {
        if let Some(state) = context.states.get(state_name) {
            if state.property_type(name).is_some() {
                return Ok(());
            }
        }
    }

    // Check if it's in the default state
    // Only fall back to the default state when no specific state is active
    if context.state_name.is_none() {
        if let Some(default_state) = context.states.get("default") {
            if default_state.property_type(name).is_some() {
                return Ok(());
            }
        }
    }

    // If we get here, the variable is not found
    Err(match context.state_name {
        Some(state_name) => format!(
            "Unknown variable '{name}'. Variables must be defined in your Manifold state ('{state_name}') or provided from the current scope (e.g., :each locals).",
        ),
        None => format!(
            "Unknown variable '{name}'. Variables must be defined in your Manifold state or provided from the current scope (e.g., :each locals).",
        ),
    })
}

fn is_known_global(name: &str) -> bool {
    matches!(
        name,
        "Math"
            | "Date"
            | "window"
            | "document"
            | "console"
            | "JSON"
            | "localStorage"
            | "sessionStorage"
            | "fetch"
            | "setTimeout"
            | "setInterval"
            | "clearTimeout"
            | "clearInterval"
            | "alert"
            | "confirm"
            | "prompt"
            | "Array"
            | "Object"
            | "String"
            | "Number"
            | "Boolean"
            | "RegExp"
            | "Error"
            | "Promise"
            | "undefined"
            | "null"
            | "true"
            | "false"
    )
}

fn check_opt_chain(opt: &ast::OptChainExpr, restrictions: &Restrictions) -> Result<(), String> {
    use ast::OptChainBase;

    match &*opt.base {
        OptChainBase::Member(member) => {
            check_expr(&member.obj, restrictions)?;
            if let ast::MemberProp::Computed(comp) = &member.prop {
                check_expr(&comp.expr, restrictions)?;
            }
            Ok(())
        }
        OptChainBase::Call(call) => {
            check_expr(&call.callee, restrictions)?;
            for arg in &call.args {
                check_expr(&arg.expr, restrictions)?;
            }
            Ok(())
        }
    }
}

fn check_for_global_access(member: &ast::MemberExpr) -> Option<String> {
    // Check if this is accessing a known global object
    if let ast::Expr::Ident(ident) = &*member.obj {
        let name = ident.sym.as_str();
        match name {
            "Math" => {
                return Some("Math functions are not available in Manifold expressions. Define mathematical operations in your Manifold state functions instead.".into());
            }
            "Date" => {
                return Some("Date functions are not available in Manifold expressions. Define date operations in your Manifold state functions instead.".into());
            }
            "window" => {
                return Some("Window object is not available in Manifold expressions. Define browser interactions in your Manifold state functions instead.".into());
            }
            "document" => {
                return Some("Document object is not available in Manifold expressions. Use Manifold directives for DOM manipulation instead.".into());
            }
            "console" => {
                return Some("Console functions are not available in Manifold expressions. Use console methods in your Manifold state functions for debugging instead.".into());
            }
            "JSON" => {
                return Some("JSON functions are not available in Manifold expressions. Define JSON operations in your Manifold state functions instead.".into());
            }
            "localStorage" | "sessionStorage" => {
                return Some("Storage APIs are not available in Manifold expressions. Define storage operations in your Manifold state functions instead.".into());
            }
            "fetch" => {
                return Some("Fetch API is not available in Manifold expressions. Define API calls in your Manifold state functions instead.".into());
            }
            "setTimeout" | "setInterval" | "clearTimeout" | "clearInterval" => {
                return Some("Timer functions are not available in Manifold expressions. Define timer logic in your Manifold state functions instead.".into());
            }
            "alert" | "confirm" | "prompt" => {
                return Some("Browser dialog functions are not available in Manifold expressions. Define user interactions in your Manifold state functions instead.".into());
            }
            _ => {}
        }
    }
    None
}

fn check_for_global_identifier(ident: &ast::Ident) -> Option<String> {
    let name = ident.sym.as_str();
    match name {
        "Math" | "Date" | "window" | "document" | "console" | "JSON" | 
        "localStorage" | "sessionStorage" | "fetch" | "setTimeout" | 
        "setInterval" | "clearTimeout" | "clearInterval" | "alert" | 
        "confirm" | "prompt" | "Array" | "Object" | "String" | "Number" | 
        "Boolean" | "RegExp" | "Error" | "Promise" => {
            Some(format!("Global '{name}' is not available in Manifold expressions. Define this functionality in your Manifold state functions instead."))
        }
        _ => None
    }
}<|MERGE_RESOLUTION|>--- conflicted
+++ resolved
@@ -86,11 +86,7 @@
     })
 }
 
-<<<<<<< HEAD
-#[cfg(test)]
-=======
 #[cfg_attr(not(test), allow(dead_code))]
->>>>>>> aab5c290
 pub fn validate_expression(
     expr: &str,
     allow_assignments: bool,
